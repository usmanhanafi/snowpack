{
  "name": "@snowpack/plugin-svelte",
  "version": "2.1.2",
  "main": "plugin.js",
  "license": "MIT",
  "homepage": "https://github.com/pikapkg/snowpack/tree/master/plugins/plugin-svelte#readme",
  "repository": {
    "type": "git",
    "url": "https://github.com/pikapkg/snowpack.git",
    "directory": "plugins/plugin-svelte"
  },
  "publishConfig": {
    "access": "public"
  },
  "peerDependencies": {
    "svelte": "^3.21.0"
  },
  "gitHead": "a01616bb0787d56cd782f94cecf2daa12c7594e4",
  "dependencies": {
<<<<<<< HEAD
    "rollup-plugin-svelte": "^5.2.3",
    "svelte-check": "^1.0.0"
=======
    "rollup-plugin-svelte": "^5.2.3"
  },
  "devDependencies": {
    "node-sass": "^4.14.1",
    "svelte-preprocess-sass": "^0.2.0"
>>>>>>> 2c3e152e
  }
}<|MERGE_RESOLUTION|>--- conflicted
+++ resolved
@@ -12,20 +12,16 @@
   "publishConfig": {
     "access": "public"
   },
+  "gitHead": "a01616bb0787d56cd782f94cecf2daa12c7594e4",
   "peerDependencies": {
     "svelte": "^3.21.0"
   },
-  "gitHead": "a01616bb0787d56cd782f94cecf2daa12c7594e4",
   "dependencies": {
-<<<<<<< HEAD
     "rollup-plugin-svelte": "^5.2.3",
     "svelte-check": "^1.0.0"
-=======
-    "rollup-plugin-svelte": "^5.2.3"
   },
   "devDependencies": {
     "node-sass": "^4.14.1",
     "svelte-preprocess-sass": "^0.2.0"
->>>>>>> 2c3e152e
   }
 }