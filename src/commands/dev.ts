/**
 * This license applies to parts of this file originating from the
 * https://github.com/lukejacksonn/servor repository:
 *
 * MIT License
 * Copyright (c) 2019 Luke Jackson
 *
 * Permission is hereby granted, free of charge, to any person obtaining a copy
 * of this software and associated documentation files (the "Software"), to deal
 * in the Software without restriction, including without limitation the rights
 * to use, copy, modify, merge, publish, distribute, sublicense, and/or sell
 * copies of the Software, and to permit persons to whom the Software is
 * furnished to do so, subject to the following conditions:
 *
 * The above copyright notice and this permission notice shall be included in all
 * copies or substantial portions of the Software.
 *
 * THE SOFTWARE IS PROVIDED "AS IS", WITHOUT WARRANTY OF ANY KIND, EXPRESS OR
 * IMPLIED, INCLUDING BUT NOT LIMITED TO THE WARRANTIES OF MERCHANTABILITY,
 * FITNESS FOR A PARTICULAR PURPOSE AND NONINFRINGEMENT. IN NO EVENT SHALL THE
 * AUTHORS OR COPYRIGHT HOLDERS BE LIABLE FOR ANY CLAIM, DAMAGES OR OTHER
 * LIABILITY, WHETHER IN AN ACTION OF CONTRACT, TORT OR OTHERWISE, ARISING FROM,
 * OUT OF OR IN CONNECTION WITH THE SOFTWARE OR THE USE OR OTHER DEALINGS IN THE
 * SOFTWARE.
 */

import cacache from 'cacache';
import chalk from 'chalk';
import chokidar from 'chokidar';
import etag from 'etag';
import {EventEmitter} from 'events';
import execa from 'execa';
import {promises as fs, readFileSync} from 'fs';
import http from 'http';
import mime from 'mime-types';
import npmRunPath from 'npm-run-path';
import os from 'os';
import path from 'path';
import url from 'url';
import yargs from 'yargs-parser';
import {DevScript, SnowpackConfig} from '../config';
import {transformEsmImports} from '../rewrite-imports';
import {BUILD_CACHE, CommandOptions, ImportMap} from '../util';
import {wrapEsmProxyResponse, getFileBuilderForWorker} from './build-util';
import {paint} from './paint';
import srcFileExtensionMapping from './src-file-extension-mapping';
import got from 'got';
const HMR_DEV_CODE = readFileSync(path.join(__dirname, '../assets/hmr.js'));

function getEncodingType(ext: string): 'utf8' | 'binary' {
  if (ext === '.js' || ext === '.css' || ext === '.html') {
    return 'utf8';
  } else {
    return 'binary';
  }
}

const sendFile = (
  req: http.IncomingMessage,
  res: http.ServerResponse,
  body: string | Buffer,
  ext = '.html',
) => {
  res.writeHead(200, {
    'Content-Type': mime.contentType(ext) || 'application/octet-stream',
    'Access-Control-Allow-Origin': '*',
  });
  res.write(body, getEncodingType(ext));
  res.end();
};

const sendError = (res, status) => {
  res.writeHead(status);
  res.end();
};

const sendMessage = (res, channel, data) => {
  res.write(`event: ${channel}\nid: 0\ndata: ${data}\n`);
  res.write('\n\n');
};

function getUrlFromFile(mountedDirectories: [string, string][], fileLoc: string): string | null {
  for (const [dirDisk, dirUrl] of mountedDirectories) {
    if (fileLoc.startsWith(dirDisk + path.sep)) {
      const fileExt = path.extname(fileLoc).substr(1);
      const resolvedDirUrl = dirUrl === '/' ? '' : dirUrl;
      return fileLoc
        .replace(dirDisk, resolvedDirUrl)
        .replace(/[/\\]+/g, '/')
        .replace(new RegExp(`${fileExt}$`), srcFileExtensionMapping[fileExt] || fileExt);
    }
  }
  return null;
}

function getMountedDirectory(cwd: string, workerConfig: DevScript): [string, string] {
  const {id, cmd} = workerConfig;
  const cmdArr = cmd.split(/\s+/);
  if (cmdArr[0] !== 'mount') {
    throw new Error(`script[${id}] must use the mount command`);
  }
  cmdArr.shift();
  const {to, _} = yargs(cmdArr);
  if (_.length !== 1 || (to && to[0] !== '/')) {
    throw new Error(`script[${id}] must use the format: "mount dir [--to /PATH]"`);
  }
  const dirDisk = path.resolve(cwd, cmdArr[0]);
  const dirUrl = to || `/${cmdArr[0]}`;
  return [dirDisk, dirUrl];
}

function getProxyConfig(workerConfig: DevScript): [string, string] {
  const {id, cmd} = workerConfig;
  const cmdArr = cmd.split(/\s+/);
  if (cmdArr[0] !== 'proxy') {
    throw new Error(`script[${id}] must use the proxy command`);
  }
  cmdArr.shift();
  const {to, _} = yargs(cmdArr);
  if (_.length !== 1 || !to || to[0] !== '/') {
    throw new Error(`script[${id}] must use the format: "proxy http://SOME.URL --to /PATH"`);
  }
  return [_[0], to];
}

export async function command({cwd, config}: CommandOptions) {
  console.log(chalk.bold('Snowpack Dev Server (Beta)'));
  console.log('NOTE: Still experimental, default behavior may change.');
  console.log('Starting up...');
  const serverStart = Date.now();

  const {port} = config.devOptions;
  let inMemoryBuildCache = new Map<string, Buffer>();
  const filesBeingDeleted = new Set<string>();
  const filesBeingBuilt = new Map<string, Promise<string>>();
  const liveReloadClients: http.ServerResponse[] = [];
  const messageBus = new EventEmitter();
  const mountedDirectories: [string, string][] = [];
  const proxyDetails: [string, string][] = [];
  const dependencyImportMapLoc = path.join(config.installOptions.dest, 'import-map.json');
  let dependencyImportMap: ImportMap = {imports: {}};
  try {
    dependencyImportMap = require(dependencyImportMapLoc);
  } catch (err) {
    // no import-map found, safe to ignore
  }

  function broadcastMessage(channel: string, data: string) {
    for (const client of liveReloadClients) {
      sendMessage(client, channel, data);
    }
  }

  async function buildFile(
    fileContents: string,
    fileLoc: string,
    fileBuilder: ((code: string, {filename: string}) => Promise<string>) | undefined,
  ) {
    if (fileBuilder) {
      let fileBuilderPromise = filesBeingBuilt.get(fileLoc);
      if (!fileBuilderPromise) {
        fileBuilderPromise = fileBuilder(fileContents, {filename: fileLoc});
        filesBeingBuilt.set(fileLoc, fileBuilderPromise);
      }
      fileContents = await fileBuilderPromise;
      filesBeingBuilt.delete(fileLoc);
    }
    const ext = path.extname(fileLoc).substr(1);
    if (ext === 'js' || srcFileExtensionMapping[ext] === 'js') {
      fileContents = await transformEsmImports(fileContents, (spec) => {
        if (spec.startsWith('http')) {
          return spec;
        }
        if (spec.startsWith('/') || spec.startsWith('./') || spec.startsWith('../')) {
          const ext = path.extname(spec).substr(1);
          if (!ext) {
            return spec + '.js';
          }
          const extToReplace = srcFileExtensionMapping[ext];
          if (extToReplace) {
            spec = spec.replace(new RegExp(`${ext}$`), extToReplace);
          }
          if ((extToReplace || ext) !== 'js') {
            spec = spec + '.proxy.js';
          }
          return spec;
        }
        if (dependencyImportMap.imports[spec]) {
          return path.posix.resolve(`/web_modules`, dependencyImportMap.imports[spec]);
        }
        messageBus.emit('MISSING_WEB_MODULE', {specifier: spec});
        return `/web_modules/${spec}.js`;
      });
    }
    return fileContents;
  }

  function runLintAll(workerConfig: DevScript) {
    let {id, cmd} = workerConfig;
    if (workerConfig.watch) {
      cmd += workerConfig.watch.replace('$1', '');
    }
    const workerPromise = execa.command(cmd, {
      env: npmRunPath.env(),
      extendEnv: true,
      shell: true,
      cwd,
    });
    const {stdout, stderr} = workerPromise;
    stdout?.on('data', (b) => {
      let stdOutput = b.toString();
      if (stdOutput.includes('\u001bc') || stdOutput.includes('\x1Bc')) {
        messageBus.emit('WORKER_RESET', {id});
        stdOutput = stdOutput.replace(/\x1Bc/, '').replace(/\u001bc/, '');
      }
      if (id.endsWith(':tsc')) {
        if (stdOutput.includes('\u001bc') || stdOutput.includes('\x1Bc')) {
          messageBus.emit('WORKER_UPDATE', {id, state: ['RUNNING', 'yellow']});
        }
        if (/Watching for file changes./gm.test(stdOutput)) {
          messageBus.emit('WORKER_UPDATE', {id, state: 'WATCHING'});
        }
        const errorMatch = stdOutput.match(/Found (\d+) error/);
        if (errorMatch && errorMatch[1] !== '0') {
          messageBus.emit('WORKER_UPDATE', {id, state: ['ERROR', 'red']});
        }
      }
      messageBus.emit('WORKER_MSG', {id, level: 'log', msg: stdOutput});
    });
    stderr?.on('data', (b) => {
      messageBus.emit('WORKER_MSG', {id, level: 'error', msg: b.toString()});
    });
    stderr?.on('data', (b) => {});
    workerPromise.catch((err) => {
      messageBus.emit('WORKER_COMPLETE', {id, error: err});
    });
    workerPromise.then(() => {
      messageBus.emit('WORKER_COMPLETE', {id, error: null});
    });
  }

  for (const workerConfig of config.scripts) {
    if (workerConfig.type === 'run') {
      runLintAll(workerConfig);
    }
    if (workerConfig.type === 'proxy') {
      proxyDetails.push(getProxyConfig(workerConfig));
      setTimeout(
        () => messageBus.emit('WORKER_UPDATE', {id: workerConfig.id, state: ['DONE', 'green']}),
        400,
      );
    }
    if (workerConfig.type === 'mount') {
      mountedDirectories.push(getMountedDirectory(cwd, workerConfig));
      setTimeout(
        () => messageBus.emit('WORKER_UPDATE', {id: workerConfig.id, state: ['DONE', 'green']}),
        400,
      );
    }
  }

  http
    .createServer(async (req, res) => {
      const reqUrl = req.url!;
      let reqPath = decodeURI(url.parse(reqUrl).pathname!);
      let isProxyModule = false;
      if (reqPath.endsWith('.proxy.js')) {
        isProxyModule = true;
        reqPath = reqPath.replace('.proxy.js', '');
      }

      // const requestStart = Date.now();
      res.on('finish', () => {
        const {method, url} = req;
        const {statusCode} = res;
        if (statusCode !== 200) {
          messageBus.emit('SERVER_RESPONSE', {
            method,
            url,
            statusCode,
            // processingTime: Date.now() - requestStart,
          });
        }
      });

      if (reqPath === '/livereload') {
        res.writeHead(200, {
          Connection: 'keep-alive',
          'Content-Type': 'text/event-stream',
          'Cache-Control': 'no-cache',
          'Access-Control-Allow-Origin': '*',
        });
        sendMessage(res, 'connected', 'ready');
        setInterval(sendMessage, 60000, res, 'ping', 'waiting');
        liveReloadClients.push(res);
        req.on('close', () => {
          liveReloadClients.splice(liveReloadClients.indexOf(res), 1);
        });
        return;
      }

      if (reqPath === '/web_modules/@snowpack/hmr.js') {
        sendFile(req, res, HMR_DEV_CODE, '.js');
        return;
      }

      for (const [url, path] of proxyDetails) {
        if (reqPath.startsWith(path)) {
          const newPath = reqPath.substr(path.length);
          try {
            const response = await got(`${url}${newPath}`, {
              headers: req.headers,
              throwHttpErrors: false,
            });
            res.writeHead(response.statusCode, response.headers);
            res.write(response.body);
          } catch (err) {
            console.error(`✘ ${reqUrl}\n${err.message}`);
            sendError(res, 500);
          } finally {
            res.end();
          }
          return;
        }
      }

      const attemptedFileLoads: string[] = [];
      function attemptLoadFile(requestedFile) {
        attemptedFileLoads.push(requestedFile);
        return fs
          .stat(requestedFile)
          .then((stat) => (stat.isFile() ? requestedFile : null))
          .catch(() => null /* ignore */);
      }

      let requestedFileExt = path.parse(reqPath).ext.toLowerCase();
      let responseFileExt = requestedFileExt;
      let fileBuilder: ((code: string, {filename: string}) => Promise<string>) | undefined;
      let isRoute = false;

      async function getFileFromUrl(reqPath: string): Promise<[string | null, DevScript | null]> {
        for (const [dirDisk, dirUrl] of mountedDirectories) {
          let requestedFile: string;
          if (dirUrl === '/') {
            requestedFile = path.join(dirDisk, reqPath);
          } else if (reqPath.startsWith(dirUrl)) {
            requestedFile = path.join(dirDisk, reqPath.replace(dirUrl, '.'));
          } else {
            continue;
          }

          if (requestedFileExt) {
            for (const workerConfig of config.scripts) {
              const {type, match} = workerConfig;
              if (type !== 'build' && type !== 'plugin') {
                continue;
              }
              for (const extMatcher of match) {
                if (
                  extMatcher === requestedFileExt.substr(1) ||
                  srcFileExtensionMapping[extMatcher] === requestedFileExt.substr(1)
                ) {
                  const srcFile = requestedFile.replace(requestedFileExt, `.${extMatcher}`);
                  const fileLoc = await attemptLoadFile(srcFile);
                  if (fileLoc) {
                    return [fileLoc, workerConfig];
                  }
                }
              }
            }
            const fileLoc = await attemptLoadFile(requestedFile);
            if (fileLoc) {
              return [fileLoc, null];
            }
          } else {
            let fileLoc =
              (await attemptLoadFile(requestedFile + '.html')) ||
              (await attemptLoadFile(requestedFile + 'index.html')) ||
              (await attemptLoadFile(requestedFile + '/index.html'));

            if (!fileLoc && dirUrl === '/' && config.devOptions.fallback) {
              const fallbackFile = path.join(dirDisk, config.devOptions.fallback);
              fileLoc = await attemptLoadFile(fallbackFile);
            }
            if (fileLoc) {
              responseFileExt = '.html';
              isRoute = true;
            }
            return [fileLoc, null];
          }
        }
        return [null, null];
      }

      const [fileLoc, selectedWorker] = await getFileFromUrl(reqPath);

      if (isRoute) {
        messageBus.emit('NEW_SESSION');
      }

      if (!fileLoc) {
        const prefix = chalk.red('  ✘ ');
        console.error(
          `[404] ${reqUrl}\n${attemptedFileLoads.map((loc) => prefix + loc).join('\n')}`,
        );
        return sendError(res, 404);
      }

      if (selectedWorker) {
        fileBuilder = getFileBuilderForWorker(cwd, fileLoc, selectedWorker, config, messageBus);
      }

      // 1. Check the hot build cache. If it's already found, then just serve it.
      let hotCachedResponse: string | Buffer | undefined = inMemoryBuildCache.get(fileLoc);
      if (hotCachedResponse) {
        if (isRoute) {
          hotCachedResponse =
            hotCachedResponse.toString() +
            `<script type="module" src="/web_modules/@snowpack/hmr.js"></script>`;
        }
        if (isProxyModule) {
          responseFileExt = '.js';
          hotCachedResponse = wrapEsmProxyResponse(
            reqPath,
            hotCachedResponse.toString(),
            requestedFileExt,
            true,
          );
        }
        sendFile(req, res, hotCachedResponse, responseFileExt);
        return;
      }

      // 2. Load the file from disk. We'll need it to check the cold cache or build from scratch.
      let fileContents: string;
      try {
        fileContents = await fs.readFile(fileLoc, getEncodingType(requestedFileExt));
      } catch (err) {
        console.error(fileLoc, err);
        return sendError(res, 500);
      }

      // 3. Check the persistent cache. If found, serve it via a "trust-but-verify" strategy.
      // Build it after sending, and if it no longer matches then assume the entire cache is suspect.
      // In that case, clear the persistent cache and then force a live-reload of the page.
      const cachedBuildData =
        !filesBeingDeleted.has(fileLoc) &&
        (await cacache.get(BUILD_CACHE, fileLoc).catch(() => null));
      if (cachedBuildData) {
        const {originalFileHash} = cachedBuildData.metadata;
        const newFileHash = etag(fileContents);
        if (originalFileHash === newFileHash) {
          const coldCachedResponse: Buffer = cachedBuildData.data;
          inMemoryBuildCache.set(fileLoc, coldCachedResponse);
          let serverResponse: Buffer | string = coldCachedResponse;
          if (isRoute) {
            serverResponse =
              serverResponse.toString() +
              `<script type="module" src="/web_modules/@snowpack/hmr.js"></script>`;
          }
          if (isProxyModule) {
            responseFileExt = '.js';
            serverResponse = wrapEsmProxyResponse(
              reqPath,
              coldCachedResponse.toString(),
              requestedFileExt,
              true,
            );
          }
          // Trust... but verify.
          sendFile(req, res, serverResponse, responseFileExt);
          let checkFinalBuildAnyway: string | null = null;
          try {
            checkFinalBuildAnyway = await buildFile(fileContents, fileLoc, fileBuilder);
            if (checkFinalBuildAnyway && isProxyModule) {
              checkFinalBuildAnyway = wrapEsmProxyResponse(
                reqPath,
                checkFinalBuildAnyway,
                requestedFileExt,
                true,
              );
            }
          } catch (err) {
            // safe to ignore, it will be surfaced later anyway
          } finally {
            if (
              !checkFinalBuildAnyway ||
              !coldCachedResponse.equals(
                Buffer.from(checkFinalBuildAnyway, getEncodingType(requestedFileExt)),
              )
            ) {
              inMemoryBuildCache.clear();
              await cacache.rm.all(BUILD_CACHE);
              broadcastMessage('message', 'reload');
            }
          }
          return;
        }
      }

      // 4. Final option: build the file, serve it, and cache it.
      let finalBuild: string;
      try {
        finalBuild = await buildFile(fileContents, fileLoc, fileBuilder);
      } catch (err) {
        console.error(fileLoc, err);
        return sendError(res, 500);
      }
      inMemoryBuildCache.set(fileLoc, Buffer.from(finalBuild, getEncodingType(requestedFileExt)));
      const originalFileHash = etag(fileContents);
      cacache.put(
        BUILD_CACHE,
        fileLoc,
        Buffer.from(finalBuild, getEncodingType(requestedFileExt)),
        {metadata: {originalFileHash}},
      );
      if (isRoute) {
        finalBuild += `<script type="module" src="/web_modules/@snowpack/hmr.js"></script>`;
      }
      if (isProxyModule) {
        responseFileExt = '.js';
        finalBuild = wrapEsmProxyResponse(reqPath, finalBuild, requestedFileExt, true);
      }
      sendFile(req, res, finalBuild, responseFileExt);
    })
    .listen(port);

  async function onWatchEvent(fileLoc) {
    const fileUrl = getUrlFromFile(mountedDirectories, fileLoc);
    broadcastMessage('message', JSON.stringify({url: fileUrl}));
    inMemoryBuildCache.delete(fileLoc);
    filesBeingDeleted.add(fileLoc);
    await cacache.rm.entry(BUILD_CACHE, fileLoc);
    filesBeingDeleted.delete(fileLoc);
  }

  const watcher = chokidar.watch(
    mountedDirectories.map(([dirDisk]) => dirDisk),
    {
      ignored: config.exclude,
      persistent: true,
      ignoreInitial: true,
      disableGlobbing: false,
    },
  );

  watcher.on('add', (fileLoc) => onWatchEvent(fileLoc));
  watcher.on('change', (fileLoc) => onWatchEvent(fileLoc));
  watcher.on('unlink', (fileLoc) => onWatchEvent(fileLoc));

  process.on('SIGINT', () => {
    for (const client of liveReloadClients) {
      client.end();
    }
    process.exit(0);
  });

  console.log = (...args) => {
    messageBus.emit('CONSOLE', {level: 'log', args});
  };
  console.warn = (...args) => {
    messageBus.emit('CONSOLE', {level: 'warn', args});
  };
  console.error = (...args) => {
    messageBus.emit('CONSOLE', {level: 'error', args});
  };

  const ips = Object.values(os.networkInterfaces())
    .reduce((every: os.NetworkInterfaceInfo[], i) => [...every, ...(i || [])], [])
    .filter((i) => i.family === 'IPv4' && i.internal === false)
    .map((i) => i.address);
  paint(messageBus, config.scripts, undefined, {
    port,
    ips,
    startTimeMs: Date.now() - serverStart,
  });

  openInBrowser(port);

  return new Promise(() => {});
}

<<<<<<< HEAD
function openInBrowser(port) {
  const args = [`http://localhost:${port}`];
  let openCmd = 'xdg-open';
  if (process.platform === 'darwin') {
    openCmd = 'open';
  }
  if (process.platform === 'win32') {
    openCmd = 'start';
    args.unshift('');
  }
  execa(openCmd, args).catch(() => {
=======
async function openInBrowser(port) {
  const url = `http://localhost:${port}`;

  // If we're on OS X, we can try opening
  // Chrome with AppleScript. This lets us reuse an
  // existing tab when possible instead of creating a new one.
  if (process.platform === 'darwin') {
    try {
      // Try our best to reuse existing tab
      // on OS X Google Chrome with AppleScript
      await execa.command('ps cax | grep "Google Chrome"', {
        shell: true,
      });
      await execa('osascript ../assets/openChrome.applescript "' + encodeURI(url) + '"', {
        cwd: __dirname,
        stdio: 'ignore',
        shell: true,
      });
      return true;
    } catch (err) {
      // Ignore errors.
    }
  }

  let openCmd = 'xdg-open';
  if (process.platform === 'darwin') openCmd = 'open';
  if (process.platform === 'win32') openCmd = 'start';

  try {
    await execa(openCmd, [url]);
  } catch (e) {
>>>>>>> a5d1d9ed
    // couldn't open automatically, safe to ignore
  }
}<|MERGE_RESOLUTION|>--- conflicted
+++ resolved
@@ -575,34 +575,20 @@
     startTimeMs: Date.now() - serverStart,
   });
 
-  openInBrowser(port);
+  await openInBrowser(port);
 
   return new Promise(() => {});
 }
 
-<<<<<<< HEAD
-function openInBrowser(port) {
-  const args = [`http://localhost:${port}`];
+async function openInBrowser(port) {
+  const url = `http://localhost:${port}`;
+  const args = [url];
   let openCmd = 'xdg-open';
   if (process.platform === 'darwin') {
-    openCmd = 'open';
-  }
-  if (process.platform === 'win32') {
-    openCmd = 'start';
-    args.unshift('');
-  }
-  execa(openCmd, args).catch(() => {
-=======
-async function openInBrowser(port) {
-  const url = `http://localhost:${port}`;
-
-  // If we're on OS X, we can try opening
-  // Chrome with AppleScript. This lets us reuse an
-  // existing tab when possible instead of creating a new one.
-  if (process.platform === 'darwin') {
+    // If we're on OS X, we can try opening
+    // Chrome with AppleScript. This lets us reuse an
+    // existing tab when possible instead of creating a new one.
     try {
-      // Try our best to reuse existing tab
-      // on OS X Google Chrome with AppleScript
       await execa.command('ps cax | grep "Google Chrome"', {
         shell: true,
       });
@@ -613,18 +599,15 @@
       });
       return true;
     } catch (err) {
-      // Ignore errors.
-    }
-  }
-
-  let openCmd = 'xdg-open';
-  if (process.platform === 'darwin') openCmd = 'open';
-  if (process.platform === 'win32') openCmd = 'start';
-
-  try {
-    await execa(openCmd, [url]);
-  } catch (e) {
->>>>>>> a5d1d9ed
+      // If OSX auto-reuse doesn't work, just open normally.
+      openCmd = 'open';
+    }
+  }
+  if (process.platform === 'win32') {
+    openCmd = 'start';
+    args.unshift('');
+  }
+  execa(openCmd, args).catch(() => {
     // couldn't open automatically, safe to ignore
-  }
+  });
 }