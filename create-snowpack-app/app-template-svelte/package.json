{
  "name": "@snowpack/app-template-svelte",
  "version": "1.9.2",
  "license": "MIT",
  "homepage": "https://github.com/pikapkg/snowpack/tree/master/create-snowpack-app/app-template-svelte#readme",
  "repository": {
    "type": "git",
    "url": "https://github.com/pikapkg/snowpack.git",
    "directory": "create-snowpack-app/app-template-svelte"
  },
  "keywords": [
    "csa-template"
  ],
  "publishConfig": {
    "access": "public"
  },
  "scripts": {
    "start": "snowpack dev",
    "build": "snowpack build",
    "test": "jest"
  },
  "dependencies": {
    "svelte": "^3.24.0"
  },
  "devDependencies": {
    "@snowpack/app-scripts-svelte": "^1.8.7",
    "@snowpack/plugin-dotenv": "^2.0.3",
<<<<<<< HEAD
    "@snowpack/plugin-svelte": "^2.1.1",
    "@testing-library/jest-dom": "^5.5.0",
    "@testing-library/svelte": "^3.0.0",
    "jest": "^26.2.2",
    "snowpack": "^2.13.2"
=======
    "@snowpack/plugin-run-script": "^2.1.5",
    "@snowpack/plugin-svelte": "^2.1.2",
    "@testing-library/jest-dom": "^5.5.0",
    "@testing-library/svelte": "^3.0.0",
    "jest": "^26.2.2",
    "snowpack": "^2.13.3",
    "svelte-check": "^1.0.0"
>>>>>>> 2c3e152e
  },
  "gitHead": "a01616bb0787d56cd782f94cecf2daa12c7594e4"
}<|MERGE_RESOLUTION|>--- conflicted
+++ resolved
@@ -25,21 +25,12 @@
   "devDependencies": {
     "@snowpack/app-scripts-svelte": "^1.8.7",
     "@snowpack/plugin-dotenv": "^2.0.3",
-<<<<<<< HEAD
-    "@snowpack/plugin-svelte": "^2.1.1",
-    "@testing-library/jest-dom": "^5.5.0",
-    "@testing-library/svelte": "^3.0.0",
-    "jest": "^26.2.2",
-    "snowpack": "^2.13.2"
-=======
-    "@snowpack/plugin-run-script": "^2.1.5",
     "@snowpack/plugin-svelte": "^2.1.2",
     "@testing-library/jest-dom": "^5.5.0",
     "@testing-library/svelte": "^3.0.0",
     "jest": "^26.2.2",
     "snowpack": "^2.13.3",
     "svelte-check": "^1.0.0"
->>>>>>> 2c3e152e
   },
   "gitHead": "a01616bb0787d56cd782f94cecf2daa12c7594e4"
 }